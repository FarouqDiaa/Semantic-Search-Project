--- conflicted
+++ resolved
@@ -83,11 +83,15 @@
         assignments_path = os.path.join(self.index_path, "ivf_assignments.npy")
         candidate_indices = []
 
-        with np.memmap(assignments_path, dtype=np.int32, mode='r') as assignments:
+        assignments = np.memmap(assignments_path, dtype=np.int32, mode='r')
+        try:
             for cluster_id in top_cluster_ids:
                 # Dynamically load the assignments for this cluster
                 cluster_indices = np.where(assignments == cluster_id)[0]
                 candidate_indices.extend(cluster_indices)
+        finally:
+            del assignments  # Ensure the memmap is properly released
+
 
         candidate_indices = np.unique(candidate_indices)
         del top_cluster_ids
@@ -105,17 +109,6 @@
             end = min(start + chunk_size, len(candidate_indices))
             chunk_indices = candidate_indices[start:end]
 
-<<<<<<< HEAD
-            offset = chunk_indices[0] * DIMENSION * ELEMENT_SIZE
-            # Load a chunk of candidate vectors
-            candidate_vectors = np.memmap(
-                self.db_path,
-                dtype=np.float32,
-                mode='r',
-                offset=offset,
-                shape=(db_size, DIMENSION)
-            )[chunk_indices]
-=======
             # Calculate offsets for all indices in the chunk
             offsets = chunk_indices * DIMENSION * ELEMENT_SIZE
 
@@ -130,7 +123,6 @@
                 )[0]
                 for offset in offsets
             ])
->>>>>>> 59662ef0
 
             # Compute norms and cosine similarity in batch
             candidate_norms = np.linalg.norm(candidate_vectors, axis=1)
